--- conflicted
+++ resolved
@@ -1,328 +1,310 @@
-// Type definitions for looks-same 5.0
-// Project: https://github.com/gemini-testing/looks-same/releases
-// Definitions by: xcatliu <https://github.com/xcatliu>
-
-/// <reference types="node"/>
-
-// https://stackoverflow.com/questions/44058101/typescript-declare-third-party-modules
-declare module looksSame {
-    /**
-     * coordinate bounds
-     */
-    export interface CoordBounds {
-        /**
-         * X-coordinate of upper left corner
-         */
-        left: number;
-        /**
-         * Y-coordinate of upper left corner
-         */
-        top: number;
-        /**
-         * X-coordinate of bottom right corner
-         */
-        right: number;
-        /**
-         * Y-coordinate of bottom right corner
-         */
-        bottom: number;
-    }
-
-    /**
-     * bounded image
-     */
-    export interface BoundedImage {
-        /**
-         * image path or buffer
-         */
-        source: string | Buffer;
-        /**
-         * bounding coordinates
-         */
-        boundingBox: CoordBounds;
-    }
-
-    export interface DiffImage {
-        /**
-         * Width of the diff image
-         */
-        width: number;
-        /**
-         * Height of the diff image
-         */
-        height: number;
-        /**
-         * Save the diff image
-         * Path should be specified with image extension
-         */
-        save: (path: string) => Promise<void>;
-        /**
-         * Create buffer of the diff image
-         * If you need to save the image, consider using `save` method
-         * Shoud not be mixed with `save` method
-         */
-        createBuffer: (extension: "png" | "raw") => Promise<Buffer>;
-    }
-
-    interface LooksSameBaseResult {
-        /**
-         * true if images are equal, false - otherwise
-         */
-        equal: boolean;
-        /**
-         * diff bounds for not equal images
-         */
-        diffBounds: CoordBounds;
-        /**
-         * diff clusters for not equal images
-         */
-        diffClusters: CoordBounds[];
-    }
-
-    interface LooksSameCreateDiffImageResult extends LooksSameBaseResult {
-        differentPixels: number;
-        totalPixels: number;
-    }
-
-    interface LooksSameWithNoDiffResult extends LooksSameCreateDiffImageResult {
-        equal: true;
-        diffImage: null;
-    }
-
-    interface LooksSameWithExistingDiffResult extends LooksSameCreateDiffImageResult {
-        equal: false;
-        diffImage: DiffImage;
-    }
-    /**
-     * The result obtained from the function.
-    */
-    export type LooksSameResult<T = false> = T extends true ? (LooksSameWithNoDiffResult | LooksSameWithExistingDiffResult) : LooksSameBaseResult;
-
-    /**
-     * The options passed to looksSame function
-     */
-    export interface LooksSameOptions {
-        /**
-         * By default, it will detect only noticeable differences. If you wish to detect any difference, use strict options.
-         */
-        strict?: boolean;
-        /**
-         * You can also adjust the ΔE value that will be treated as error in non-strict mode.
-         */
-        tolerance?: number;
-        /**
-         * Some devices can have different proportion between physical and logical screen resolutions also known as pixel ratio.
-         * Default value for this proportion is 1.
-         * This param also affects the comparison result, so it can be set manually with pixelRatio option.
-         */
-        pixelRatio?: number;
-        /**
-         * Text caret in text input elements it is a pain for visual regression tasks, because it is always blinks.
-         * These diffs will be ignored by default. You can use `ignoreCaret` option with `false` value to disable ignoring such diffs.
-         * In that way text caret will be marked as diffs.
-         */
-        ignoreCaret?: boolean;
-        /**
-         * Some images has difference while comparing because of antialiasing.
-         * These diffs will be ignored by default. You can use ignoreAntialiasing option with false value to disable ignoring such diffs.
-         * In that way antialiased pixels will be marked as diffs.
-         */
-        ignoreAntialiasing?: boolean;
-        /**
-         * Sometimes the antialiasing algorithm can work incorrectly due to some features of the browser rendering engine.
-         * Use the option antialiasingTolerance to make the algorithm less strict.
-         * With this option you can specify the minimum difference in brightness (zero by default)
-         * between the darkest/lightest pixel (which is adjacent to the antialiasing pixel) and theirs adjacent pixels.
-         *
-         * We recommend that you don't increase this value above 10. If you need to increase more than 10 then this is definitely not antialiasing.
-         */
-        antialiasingTolerance?: number;
-        /**
-         * Responsible for diff area which will be returned when comparing images.
-         * Diff bounds will contain the whole diff if stopOnFirstFail is false and only first diff pixel - otherwise.
-         */
-        stopOnFirstFail?: boolean;
-        /**
-         * Responsible for diff bounds clustering
-         */
-        shouldCluster?: boolean;
-        /**
-         * Radius for every diff cluster
-         */
-        clustersSize?: number;
-        /**
-         * If you need both to compare images and create diff image
-         */
-        createDiffImage?: boolean
-    }
-
-    export interface GetDiffAreaOptions {
-        /**
-         * Strict comparsion
-         */
-         strict?: boolean;
-         /**
-          * ΔE value that will be treated as error in non-strict mode
-          */
-         tolerance?: number;
-         /**
-          * Some devices can have different proportion between physical and logical screen resolutions also known as pixel ratio.
-          */
-         pixelRatio?: number;
-         /**
-          * Ability to ignore text caret
-          */
-         ignoreCaret?: boolean;
-         /**
-          * Ability to ignore antialiasing
-          */
-         ignoreAntialiasing?: boolean;
-         /**
-          * Makes the search algorithm of the antialiasing less strict
-          */
-         antialiasingTolerance?: number;
-         /**
-          * Responsible for diff area which will be returned when comparing images.
-          */
-         stopOnFirstFail?: boolean;
-         /**
-          * Responsible for diff bounds clustering
-          */
-         shouldCluster?: boolean;
-         /**
-          * Radius for every diff cluster
-          */
-         clustersSize?: number;
-    }
-
-    /**
-     * The options passed to looksSame.createDiff function without diff
-     */
-    export interface CreateDiffAsBufferOptions {
-        /**
-         * The baseline image
-         */
-        reference: string | Buffer | BoundedImage;
-        /**
-         * The current image
-         */
-        current: string | Buffer | BoundedImage;
-        /**
-         * Color to highlight the differences
-         * e.g. '#ff00ff'
-         */
-        highlightColor: string;
-        /**
-         * Strict comparsion
-         */
-        strict?: boolean;
-        /**
-         * ΔE value that will be treated as error in non-strict mode
-         */
-        tolerance?: number;
-        /**
-         * Makes the search algorithm of the antialiasing less strict
-         */
-        antialiasingTolerance?: number;
-        /**
-         * Ability to ignore antialiasing
-         */
-        ignoreAntialiasing?: boolean;
-        /**
-         * Ability to ignore text caret
-         */
-        ignoreCaret?: boolean;
-    }
-
-    /**
-     * The options passed to looksSame.createDiff function
-     */
-    export interface CreateDiffOptions extends CreateDiffAsBufferOptions {
-        /**
-         * The diff image path to store
-         */
-        diff: string;
-    }
-
-    /**
-     * Pass to looksSame.colors function
-     */
-    export interface Color {
-        /**
-         * Red
-         */
-        R: number;
-        /**
-         * Green
-         */
-        G: number;
-        /**
-         * Blue
-         */
-        B: number;
-    }
-
-    export function getDiffArea(
-        image1: string | Buffer | BoundedImage,
-        image2: string | Buffer | BoundedImage
-    ): Promise<CoordBounds | null>;
-    export function getDiffArea(
-        image1: string | Buffer | BoundedImage,
-        image2: string | Buffer | BoundedImage,
-        opts: GetDiffAreaOptions
-    ): Promise<CoordBounds | null>;
-
-    export function createDiff(options: CreateDiffOptions): Promise<null>;
-    export function createDiff(options: CreateDiffAsBufferOptions): Promise<Buffer>;
-
-    /**
-     * Compare two colors
-     * @param color1 The first color
-     * @param color2 The second color
-     * @param options The options passed to looksSame.colors function
-     */
-    export function colors(color1: Color, color2: Color): boolean;
-    export function colors(color1: Color, color2: Color, options: { tolerance: number }): boolean;
-}
-
-/**
- * Compare two images with options
- * @param image1 The first image
- * @param image2 The second image
- * @param options The options passed to looksSame function
- */
-<<<<<<< HEAD
- declare function looksSame(
-    image1: string | Buffer | looksSame.BoundedImage,
-    image2: string | Buffer | looksSame.BoundedImage,
-    options: looksSame.LooksSameOptions | {}
-): Promise<looksSame.LooksSameResult>;
-/**
- * Compare two images
- * @param image1 The first image
- * @param image2 The second image
- * @param callback Call when finish compare
- */
-declare function looksSame(
-    image1: string | Buffer | looksSame.BoundedImage,
-    image2: string | Buffer | looksSame.BoundedImage
-): Promise<looksSame.LooksSameResult>;
-=======
-async function looksSame(
-    image1: string | Buffer | looksSame.BoundedImage,
-    image2: string | Buffer | looksSame.BoundedImage,
-    options?: looksSame.LooksSameOptions & { createDiffImage?: false },
-): Promise<looksSame.LooksSameResult<false>>;
-
-async function looksSame(
-    image1: string | Buffer | looksSame.BoundedImage,
-    image2: string | Buffer | looksSame.BoundedImage,
-    options: looksSame.LooksSameOptions & { createDiffImage: true },
-): Promise<looksSame.LooksSameResult<true>>;
->>>>>>> 495fedac
-
-/**
- * Node.js library for comparing PNG-images, taking into account human color perception.
- * It is created specially for the needs of visual regression testing for gemini utility, but can be used for other purposes.
- */
-export = looksSame;
+// Type definitions for looks-same 5.0
+// Project: https://github.com/gemini-testing/looks-same/releases
+// Definitions by: xcatliu <https://github.com/xcatliu>
+
+/// <reference types="node"/>
+
+// https://stackoverflow.com/questions/44058101/typescript-declare-third-party-modules
+declare module looksSame {
+    /**
+     * coordinate bounds
+     */
+    export interface CoordBounds {
+        /**
+         * X-coordinate of upper left corner
+         */
+        left: number;
+        /**
+         * Y-coordinate of upper left corner
+         */
+        top: number;
+        /**
+         * X-coordinate of bottom right corner
+         */
+        right: number;
+        /**
+         * Y-coordinate of bottom right corner
+         */
+        bottom: number;
+    }
+
+    /**
+     * bounded image
+     */
+    export interface BoundedImage {
+        /**
+         * image path or buffer
+         */
+        source: string | Buffer;
+        /**
+         * bounding coordinates
+         */
+        boundingBox: CoordBounds;
+    }
+
+    export interface DiffImage {
+        /**
+         * Width of the diff image
+         */
+        width: number;
+        /**
+         * Height of the diff image
+         */
+        height: number;
+        /**
+         * Save the diff image
+         * Path should be specified with image extension
+         */
+        save: (path: string) => Promise<void>;
+        /**
+         * Create buffer of the diff image
+         * If you need to save the image, consider using `save` method
+         * Shoud not be mixed with `save` method
+         */
+        createBuffer: (extension: "png" | "raw") => Promise<Buffer>;
+    }
+
+    interface LooksSameBaseResult {
+        /**
+         * true if images are equal, false - otherwise
+         */
+        equal: boolean;
+        /**
+         * diff bounds for not equal images
+         */
+        diffBounds: CoordBounds;
+        /**
+         * diff clusters for not equal images
+         */
+        diffClusters: CoordBounds[];
+    }
+
+    interface LooksSameCreateDiffImageResult extends LooksSameBaseResult {
+        differentPixels: number;
+        totalPixels: number;
+    }
+
+    interface LooksSameWithNoDiffResult extends LooksSameCreateDiffImageResult {
+        equal: true;
+        diffImage: null;
+    }
+
+    interface LooksSameWithExistingDiffResult extends LooksSameCreateDiffImageResult {
+        equal: false;
+        diffImage: DiffImage;
+    }
+    /**
+     * The result obtained from the function.
+    */
+    export type LooksSameResult<T = false> = T extends true ? (LooksSameWithNoDiffResult | LooksSameWithExistingDiffResult) : LooksSameBaseResult;
+
+    /**
+     * The options passed to looksSame function
+     */
+    export interface LooksSameOptions {
+        /**
+         * By default, it will detect only noticeable differences. If you wish to detect any difference, use strict options.
+         */
+        strict?: boolean;
+        /**
+         * You can also adjust the ΔE value that will be treated as error in non-strict mode.
+         */
+        tolerance?: number;
+        /**
+         * Some devices can have different proportion between physical and logical screen resolutions also known as pixel ratio.
+         * Default value for this proportion is 1.
+         * This param also affects the comparison result, so it can be set manually with pixelRatio option.
+         */
+        pixelRatio?: number;
+        /**
+         * Text caret in text input elements it is a pain for visual regression tasks, because it is always blinks.
+         * These diffs will be ignored by default. You can use `ignoreCaret` option with `false` value to disable ignoring such diffs.
+         * In that way text caret will be marked as diffs.
+         */
+        ignoreCaret?: boolean;
+        /**
+         * Some images has difference while comparing because of antialiasing.
+         * These diffs will be ignored by default. You can use ignoreAntialiasing option with false value to disable ignoring such diffs.
+         * In that way antialiased pixels will be marked as diffs.
+         */
+        ignoreAntialiasing?: boolean;
+        /**
+         * Sometimes the antialiasing algorithm can work incorrectly due to some features of the browser rendering engine.
+         * Use the option antialiasingTolerance to make the algorithm less strict.
+         * With this option you can specify the minimum difference in brightness (zero by default)
+         * between the darkest/lightest pixel (which is adjacent to the antialiasing pixel) and theirs adjacent pixels.
+         *
+         * We recommend that you don't increase this value above 10. If you need to increase more than 10 then this is definitely not antialiasing.
+         */
+        antialiasingTolerance?: number;
+        /**
+         * Responsible for diff area which will be returned when comparing images.
+         * Diff bounds will contain the whole diff if stopOnFirstFail is false and only first diff pixel - otherwise.
+         */
+        stopOnFirstFail?: boolean;
+        /**
+         * Responsible for diff bounds clustering
+         */
+        shouldCluster?: boolean;
+        /**
+         * Radius for every diff cluster
+         */
+        clustersSize?: number;
+        /**
+         * If you need both to compare images and create diff image
+         */
+        createDiffImage?: boolean
+    }
+
+    export interface GetDiffAreaOptions {
+        /**
+         * Strict comparsion
+         */
+         strict?: boolean;
+         /**
+          * ΔE value that will be treated as error in non-strict mode
+          */
+         tolerance?: number;
+         /**
+          * Some devices can have different proportion between physical and logical screen resolutions also known as pixel ratio.
+          */
+         pixelRatio?: number;
+         /**
+          * Ability to ignore text caret
+          */
+         ignoreCaret?: boolean;
+         /**
+          * Ability to ignore antialiasing
+          */
+         ignoreAntialiasing?: boolean;
+         /**
+          * Makes the search algorithm of the antialiasing less strict
+          */
+         antialiasingTolerance?: number;
+         /**
+          * Responsible for diff area which will be returned when comparing images.
+          */
+         stopOnFirstFail?: boolean;
+         /**
+          * Responsible for diff bounds clustering
+          */
+         shouldCluster?: boolean;
+         /**
+          * Radius for every diff cluster
+          */
+         clustersSize?: number;
+    }
+
+    /**
+     * The options passed to looksSame.createDiff function without diff
+     */
+    export interface CreateDiffAsBufferOptions {
+        /**
+         * The baseline image
+         */
+        reference: string | Buffer | BoundedImage;
+        /**
+         * The current image
+         */
+        current: string | Buffer | BoundedImage;
+        /**
+         * Color to highlight the differences
+         * e.g. '#ff00ff'
+         */
+        highlightColor: string;
+        /**
+         * Strict comparsion
+         */
+        strict?: boolean;
+        /**
+         * ΔE value that will be treated as error in non-strict mode
+         */
+        tolerance?: number;
+        /**
+         * Makes the search algorithm of the antialiasing less strict
+         */
+        antialiasingTolerance?: number;
+        /**
+         * Ability to ignore antialiasing
+         */
+        ignoreAntialiasing?: boolean;
+        /**
+         * Ability to ignore text caret
+         */
+        ignoreCaret?: boolean;
+    }
+
+    /**
+     * The options passed to looksSame.createDiff function
+     */
+    export interface CreateDiffOptions extends CreateDiffAsBufferOptions {
+        /**
+         * The diff image path to store
+         */
+        diff: string;
+    }
+
+    /**
+     * Pass to looksSame.colors function
+     */
+    export interface Color {
+        /**
+         * Red
+         */
+        R: number;
+        /**
+         * Green
+         */
+        G: number;
+        /**
+         * Blue
+         */
+        B: number;
+    }
+
+    export function getDiffArea(
+        image1: string | Buffer | BoundedImage,
+        image2: string | Buffer | BoundedImage
+    ): Promise<CoordBounds | null>;
+    export function getDiffArea(
+        image1: string | Buffer | BoundedImage,
+        image2: string | Buffer | BoundedImage,
+        opts: GetDiffAreaOptions
+    ): Promise<CoordBounds | null>;
+
+    export function createDiff(options: CreateDiffOptions): Promise<null>;
+    export function createDiff(options: CreateDiffAsBufferOptions): Promise<Buffer>;
+
+    /**
+     * Compare two colors
+     * @param color1 The first color
+     * @param color2 The second color
+     * @param options The options passed to looksSame.colors function
+     */
+    export function colors(color1: Color, color2: Color): boolean;
+    export function colors(color1: Color, color2: Color, options: { tolerance: number }): boolean;
+}
+
+/**
+ * Compare two images with options
+ * @param image1 The first image
+ * @param image2 The second image
+ * @param options The options passed to looksSame function
+ */
+declare function looksSame(
+    image1: string | Buffer | looksSame.BoundedImage,
+    image2: string | Buffer | looksSame.BoundedImage,
+    options?: looksSame.LooksSameOptions & { createDiffImage?: false },
+): Promise<looksSame.LooksSameResult<false>>;
+
+declare function looksSame(
+    image1: string | Buffer | looksSame.BoundedImage,
+    image2: string | Buffer | looksSame.BoundedImage,
+    options: looksSame.LooksSameOptions & { createDiffImage: true },
+): Promise<looksSame.LooksSameResult<true>>;
+
+/**
+ * Node.js library for comparing PNG-images, taking into account human color perception.
+ * It is created specially for the needs of visual regression testing for gemini utility, but can be used for other purposes.
+ */
+export = looksSame;